name: ednet_core
description: Set of cool generic tools in modeling domain models based on domain-driven design and event storming
version: 0.0.1+10
homepage: https://github.com/ednet-dev/cms/tree/main/packages/core

environment:
<<<<<<< HEAD
  sdk: ">=3.0.0 <4.0.0"
=======
  sdk: '>=3.0.3 <4.0.0'
>>>>>>> f19a20a1

dependencies:
  test: ^1.24.9<|MERGE_RESOLUTION|>--- conflicted
+++ resolved
@@ -4,11 +4,7 @@
 homepage: https://github.com/ednet-dev/cms/tree/main/packages/core
 
 environment:
-<<<<<<< HEAD
-  sdk: ">=3.0.0 <4.0.0"
-=======
-  sdk: '>=3.0.3 <4.0.0'
->>>>>>> f19a20a1
+  sdk: ">=3.0.3 <4.0.0 <4.0.0"
 
 dependencies:
   test: ^1.24.9