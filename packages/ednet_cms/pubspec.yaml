name: ednet_cms
description: Semantic CMS tools
version: 0.0.3-dev.6
homepage: https://github.com/ednet-dev/cms/tree/main/packages/ednet_cms

environment:
<<<<<<< HEAD
  sdk: ">=3.0.0 <4.0.0"

dependencies:
  flutter:
    sdk: flutter
  ednet_code_generation:
    path: ../ednet_code_generation
  ednet_core:
    path: ../core
=======
  sdk: '>=3.0.3 <4.0.0'

dependencies:
  ednet_code_generation:
    path: ../ednet_code_generation
  ednet_core: 
    path: ../core 
>>>>>>> f19a20a1
  watcher: ^1.0.2
  args: ^2.4.0
  build: ^2.3.1
  glob: ^2.1.1
  path: ^1.8.2

dev_dependencies:
  test: 1.24.9
  flutter_lints: ^2.0.1
  flutter_test:
    sdk: flutter
  build_runner: ^2.3.3
  build_web_compilers: ^3.2.7

executables:
  build:
  watch:<|MERGE_RESOLUTION|>--- conflicted
+++ resolved
@@ -4,8 +4,7 @@
 homepage: https://github.com/ednet-dev/cms/tree/main/packages/ednet_cms
 
 environment:
-<<<<<<< HEAD
-  sdk: ">=3.0.0 <4.0.0"
+  sdk: ">=3.0.3 <4.0.0 <4.0.0"
 
 dependencies:
   flutter:
@@ -14,15 +13,6 @@
     path: ../ednet_code_generation
   ednet_core:
     path: ../core
-=======
-  sdk: '>=3.0.3 <4.0.0'
-
-dependencies:
-  ednet_code_generation:
-    path: ../ednet_code_generation
-  ednet_core: 
-    path: ../core 
->>>>>>> f19a20a1
   watcher: ^1.0.2
   args: ^2.4.0
   build: ^2.3.1
